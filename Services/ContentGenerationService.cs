--- conflicted
+++ resolved
@@ -494,30 +494,15 @@
         // Generate purposeful items according to the plan
         foreach (var (roomId, plannedItems) in itemPlan)
         {
-<<<<<<< HEAD
-            // Generate 0-1 items per room (70% chance of 0, 30% chance of 1) (Issue 2)
-            // This follows Zork's design where many rooms have no items
-            var random = new Random();
-            var hasItem = random.NextDouble() < 0.3;
-            
-            if (!hasItem)
+            if (!gameWorld.Rooms.ContainsKey(roomId))
                 continue;
-            
-            var itemName = await GenerateItemNameAsync(room.Name, theme);
-            
-            // Skip if this item name or a near-duplicate already exists elsewhere (Issue 5)
-            if (HasNearDuplicate(itemName, allItemNames))
-=======
-            if (!gameWorld.Rooms.ContainsKey(roomId))
->>>>>>> 8da83eeb
-                continue;
                 
             var room = gameWorld.Rooms[roomId];
             
             foreach (var (itemType, purpose) in plannedItems)
             {
-                // Skip if this item name already exists elsewhere (Issue 5)
-                if (allItemNames.Contains(itemType))
+                // Skip if this item name or a near-duplicate already exists elsewhere (Issue 5)
+                if (HasNearDuplicate(itemType, allItemNames))
                     continue;
                     
                 allItemNames.Add(itemType);
@@ -552,8 +537,8 @@
                 
                 var itemName = await GenerateItemNameAsync(room.Name, theme);
                 
-                // Skip if this item name already exists elsewhere (Issue 5)
-                if (allItemNames.Contains(itemName))
+                // Skip if this item name or a near-duplicate already exists elsewhere (Issue 5)
+                if (HasNearDuplicate(itemName, allItemNames))
                     continue;
                     
                 allItemNames.Add(itemName);
